from __future__ import annotations   # Need this for type hints to work on older Python versions

#
# This file is intended to be imported by webcam_recorder.py
#
# It mainly contains the CamObj class, which helps manage independent
# USB cameras.

from typing import List
import os
import psutil        # This is used to obtain disk free space
import numpy as np
import time
import datetime
import platform
import threading
from sys import gettrace
import configparser
from enum import Enum

USE_FFMPEG = False

if USE_FFMPEG:
    # Experimental feature ... I had hoped this would give more flexibility for saving greyscale to
    # reduce file sizes. But it doesn't seem to help, and doesn't install at all on Raspberry Pi.
    # Note also that ffmpeg-python is just a wrapper for ffmpeg, which must already be installed separately.
    import ffmpeg      # On Pycharm/Windows, install ffmpeg-python from Karl Kroening.

if platform.system() == "Linux":
    import RPi.GPIO as GPIO

os.environ["OPENCV_LOG_LEVEL"] = "FATAL"  # Suppress warnings that occur when camera id not found. This statement must occur before importing cv2

# This returns true if you ran the program in debug mode from the IDE
DEBUG = gettrace() is not None

# OpenCV install instructions:
#
# On Pi5, look here: https://qengineering.eu/install%20opencv%20on%20raspberry%20pi%205.html
#     This is what worked for me:
#     sudo apt-get install libopencv-dev
#     sudo apt-get install python3-opencv
# 
# In Pycharm, install the following from Settings/<ProjectName>/Python interpreter:
#   opencv-python (github.com/opencv/opencv-python)
#
# In VSCode, install from terminal. If you have only one version of
#   python on your machine, you can use: py -m pip install opencv-python.
#   If multiple installations, must pick the correct one, e.g.:
#   c:/users/<user>/AppData/Local/Microsoft/WindowsApps/python3.11.exe -m pip install opencv-python 
import cv2


# If true, will print extra diagnostics, such as GPIO on/off times and consecutive TTL counter
VERBOSE = False

configParser = configparser.RawConfigParser()
configFilePath = r'config.txt'
configParser.read(configFilePath)

DATA_FOLDER = configParser.get('options', 'DATA_FOLDER', fallback='')

if not (DATA_FOLDER.endswith("/") or DATA_FOLDER.endswith("\\")):
    # Data folder doesn't end with either forward or backward slash
    if len(DATA_FOLDER) > 0 and DATA_FOLDER != ".":
        # Only append slash if data folder is not the empty string. Otherwise,
        # just leave the empty string as is, so that we can default to the program directory.
        DATA_FOLDER = DATA_FOLDER + "/"

FRAME_RATE_PER_SECOND: float = configParser.getfloat('options', 'FRAME_RATE_PER_SECOND', fallback=10)
HEIGHT = configParser.getint('options', 'HEIGHT', fallback=480)
WIDTH = configParser.getint('options', 'WIDTH', fallback=640)
if platform.system() == "Linux":
    FOURCC = configParser.get('options', 'FOURCC', fallback='h264')
else:
    # Note: h264 codec comes with OpenCV on Linux/Pi, but not Windows. Will default to using mp4v on
    # Windows. If you really want h264, there is a .DLL here: https://github.com/cisco/openh264/releases
    # but it has poor compression ratio, and doesn't always install anyway.
    FOURCC = configParser.get('options', 'FOURCC', fallback='mp4v')

NUM_TTL_PULSES_TO_START_SESSION = configParser.getint('options', 'NUM_TTL_PULSES_TO_START_SESSION', fallback=2)
NUM_TTL_PULSES_TO_STOP_SESSION = configParser.getint('options', 'NUM_TTL_PULSES_TO_STOP_SESSION', fallback=3)
RECORD_COLOR: int = configParser.getint('options', 'RECORD_COLOR', fallback=1)

# Number of seconds to discriminate between binary 0 and 1
BINARY_BIT_PULSE_THRESHOLD = 0.05

FONT_SCALE = HEIGHT / 480


def get_date_string():
    now = datetime.datetime.now()
    year = '{:04d}'.format(now.year)
    month = '{:02d}'.format(now.month)
    day = '{:02d}'.format(now.day)
    hour = '{:02d}'.format(now.hour)
    minute = '{:02d}'.format(now.minute)
    day_month_year = '{}-{}-{}_{}{}'.format(year, month, day, hour, minute)

    return day_month_year


def make_blank_frame(txt):
    tmp = np.zeros((HEIGHT, WIDTH, 3), dtype="uint8")
    cv2.putText(tmp, txt, (int(10 * FONT_SCALE), int(30 * FONT_SCALE)), cv2.FONT_HERSHEY_SIMPLEX,
                FONT_SCALE, (255, 255, 255),
                round(FONT_SCALE + 0.5))   # Line thickness
    return tmp


class closer(threading.Thread):
    def __init__(self, cam_obj):
        threading.Thread.__init__(self)
        self.cam_obj = cam_obj

    def run(self):
        try:
            self.cam_obj.stop_record_thread()
        except:
            pass


filename_log = DATA_FOLDER + get_date_string() + "_log.txt"


try:
    # Create text file for frame timestamps
    fid_log = open(filename_log, 'w')
    print("Logging events to file: \'" + filename_log + "\'")
except:
    print("Unable to create log file: \'" + filename_log + "\'.\n  Please make sure folder exists and that you have permission to write to it.")


# Writes text to both screen and log file. The log file helps us retrospectively figure out what happened when debugging.
def printt(txt, omit_date_time=False, close_file=False):
    # Get the current date and time
    if not omit_date_time:
        now = datetime.datetime.now()

        if DEBUG:
            s = now.strftime("%Y-%m-%d %H:%M:%S.%f: ") + txt
        else:
            s = now.strftime("%Y-%m-%d %H:%M:%S: ") + txt
    else:
        s = txt
    print(s)
    try:
        fid_log.write(s + "\n")
        fid_log.flush()
        if close_file:
            fid_log.close()
    except:
        pass


def get_disk_free_space():

    path = DATA_FOLDER
    if path == "":
        path = "./"
    if os.path.exists(path):
        bytes_avail = psutil.disk_usage(path).free
        gigabytes_avail = bytes_avail / 1024 / 1024 / 1024
        return gigabytes_avail
    else:
        return None


class CamObj:
    cam = None   # this is the opencv camera object
    id_num = -1  # ID number assigned by operating system. May be unpredictable.
    box_id = -1  # User-friendly camera ID. Will usually be USB port position/screen position, starting from 1
    status = -1  # True if camera is operational and connected
    frame = None  # Most recently obtained video frame. If camera lost connection, this will be a black frame with some text
    filename_video: str = "Video.avi"
    filename_timestamp = "Timestamp.txt"
    filename_timestamp_TTL = "Timestamp_TTL.txt"

    # Various file writer objects
    Writer = None    # Writer for video file
    fid = None       # Writer for timestamp file
    fid_TTL = None   # Writer for TTL timestamp file

    start_time = -1  # Timestamp (in seconds) when recording started.
    IsRecording = False
    GPIO_pin = -1    # Which GPIO pin corresponds to this camera? First low-high transition will start recording.

    frame_num = -1   # Number of frames recorded so far.

    class TTL_type(Enum):
        Normal = 0
        Binary = 1
        Checksum = 2
        Debug = 3

    # Class variables related to TTL handling
    TTL_num = -1               # Counts how many TTLs (usually indicating trial starts) have occurred in this session
    TTL_binary_bits = 0        # Ensures that we receive 16 binary bits
    TTL_animal_ID = 0
    TTL_tmp_ID = 0             # Temporary ID while we are receiving bits
    TTL_mode = None
    TTL_debug_count = 0
    TTL_checksum = 0
    most_recent_gpio_rising_edge_time = -1
    most_recent_gpio_falling_edge_time = -1
    num_consec_TTLs = 0   # Use this to track double and triple pulses

    # PyCharm intellisense gives warning on the next line, but it is fine.
    codec = cv2.VideoWriter_fourcc(*FOURCC)  # What codec to use. Usually h264
    resolution: List[int] = (WIDTH, HEIGHT)
    
    helper_thread = None  # This is used to close files without blocking main thread

    lock = None

    frames_to_mark_GPIO = 0    # Use this to add blue dot to frames when GPIO is detected
    pending_start_timer = 0    # This is used to show dark red dot temporarily while we are waiting to check if double pulse is actually double (i.e. no third pulse)

    def __init__(self, cam, id_num, box_id, max_fps, GPIO_pin=-1):
        self.need_update_button_state_flag = None
        self.process = None   # This is used if calling FF_MPEG directly. Probably won't use this in the future.
        self.cam = cam
        self.id_num = id_num
        self.box_id = box_id   # This is a user-friendly unique identifier for each box.
        self.max_fps = max_fps   # This is stored from value obtained from camera. It does not seem to be reliable.
        self.GPIO_pin = GPIO_pin
        self.lock = threading.RLock()  # Reentrant lock, so same thread can acquire more than once.
        self.TTL_mode = self.TTL_type.Normal

        if cam is None:
            # Use blank frame for this object if no camera object is specified
            self.frame = make_blank_frame(f"{box_id} - No camera found")

        if GPIO_pin >= 0 and platform.system() == "Linux":
            # Start monitoring GPIO pin
            GPIO.add_event_detect(GPIO_pin, GPIO.BOTH, callback=self.GPIO_callback_both)

    def GPIO_callback_both(self, param):
    
        if GPIO.input(param):
            if VERBOSE:
                printt('GPIO on')
            self.GPIO_callback1(param)
        else:
            if VERBOSE:
                printt('GPIO off')
            self.GPIO_callback2(param)

    # New GPIO pattern as of 6/22/2024
    # Long high pulse (0.2s) starts binary mode, transmitting 16 bits of animal ID.
    #     In binary mode, 75ms pulse is 1, 25ms pulse is 0. Off duration between pulses is 25ms
    #     Binary mode ends with long low period (0.2ms) followed by short high pulse (0.01ms)
    # In regular mode, pulses are high for 0.1s, then low for 0.025-0.4s gaps (used to be long, but now much
    # shorter.)
    #     Single pulses indicate cue start
    #     Double pulses start session
    #     Triple pulses end session
    # As of 6/30/2024
    # Extra long high pulse (2.5s) starts DEBUG TTL mode, where TTL duration is recorded
    #     and warnings are printed for any deviation from expected 75ms/25ms on/off duty cycle.
    #     deviation has to exceed 10ms to be printed.
    def GPIO_callback1(self, param):

        # Detected rising edge. Log the timestamp so that on falling edge we can see if this is a regular
        # pulse or a LONG pulse that starts binary mode
        self.most_recent_gpio_rising_edge_time = time.time()
        elapsed = self.most_recent_gpio_rising_edge_time - self.most_recent_gpio_falling_edge_time
        
        if elapsed > 0.1:
            # Burst TTLs must have ~50ms gap.
            if 0.5 > elapsed > 0.3:
                # Note that old MedPC had 0.4s gap between 0.1s pulses.
                # Check for back-compatibility
                return
            self.num_consec_TTLs = 0
            if VERBOSE:
                printt(f'Num consec TTLs: 0')

        if self.TTL_mode == self.TTL_type.Binary:
            # If already in binary mode, then long (0.2s) "off" period switches to checksum mode for final pulse
            if 0.15 < elapsed < 0.5:
                if self.TTL_binary_bits != 16:
                    printt(f'Warning: in binary mode received {self.TTL_binary_bits} bits instead of 16')
                    self.TTL_animal_ID = -1
                
                if DEBUG:
                    printt('Binary mode now awaiting final checksum...')
                self.TTL_mode = self.TTL_type.Checksum
            elif elapsed >= 0.5:
                printt(f'Very long pause of {elapsed}s detected (max should be 0.2s to end binary mode)')
                self.TTL_mode = self.TTL_type.Normal
        elif self.TTL_mode == self.TTL_type.Debug:
            # In debug mode, all gaps should be 25ms
            elapsed = self.most_recent_gpio_rising_edge_time - self.most_recent_gpio_falling_edge_time
            if elapsed < 0.015 or elapsed > 0.035:
                printt(f'{self.TTL_debug_count} off time {elapsed}, expected 0.025')
        return

    def GPIO_callback2(self, param):

        # Detected falling edge
        self.most_recent_gpio_falling_edge_time = time.time()

        if self.most_recent_gpio_rising_edge_time < 0:
            # Ignore falling edge if no rising edge was detected. Is this even possible, e.g. at program launch?
            return

        # Calculate pulse width
        on_time = time.time() - self.most_recent_gpio_rising_edge_time

        if on_time < 0.01:
            # Ignore very short pulses, which are probably some kind of mechanical switch bounce
            # But: sometimes these are a result of pulses piling up in Windows, then getting sent all at once.
            return

        if self.TTL_mode == self.TTL_type.Normal:
            # In normal (not binary or checksum) mode, read the following types of pulses:
            # 0.1s on-time (range 0.01-0.15): indicates trial start, or session start/stop if doubled/tripled
            # 0.2s on time (range 0.15-0.25) initiates binary mode
            # 0.3s-2s ... ignored
            # 2.5s (range >2s) starts DEBUG TTL mode
            if on_time < 0.15:
                self.num_consec_TTLs += 1
                if VERBOSE:
                    printt(f'Num consec TTLs: {self.num_consec_TTLs}')
                self.handle_GPIO()
            elif on_time < 0.25:
                if DEBUG:
                    printt('Starting binary mode')
                self.TTL_mode = self.TTL_type.Binary
                self.TTL_animal_ID = 0
                self.TTL_tmp_ID = 0
                self.TTL_binary_bits = 0
                self.TTL_checksum = 0
            elif on_time > 2.0 and DEBUG:
                # Extra long pulse starts debug testing mode
                self.TTL_mode = self.TTL_type.Debug
                printt('Entering DEBUG TTL mode')
                self.TTL_debug_count = 0

            return

        elif self.TTL_mode == self.TTL_type.Checksum:
            # Final pulse of either 75 or 25ms to end binary mode.
            if on_time < BINARY_BIT_PULSE_THRESHOLD:
                checksum = 0
            elif on_time < 0.15:
                # 75ms pulse indicates ONE
                checksum = 1
            else:
                printt(f"Received animal ID {self.TTL_tmp_ID} for box {self.box_id}, but checksum duration too long ({on_time} instead of 0-0.075s).")
                self.TTL_animal_ID = -1
                self.TTL_mode = self.TTL_type.Normal
                return

            if self.TTL_checksum == checksum:
                # Successfully received TTL ID
                self.TTL_animal_ID = self.TTL_tmp_ID
                printt(f'Received animal ID {self.TTL_animal_ID} for box {self.box_id}')
            else:
                printt(f"Received animal ID {self.TTL_tmp_ID} but checksum failed for box {self.box_id}")
                self.TTL_animal_ID = -1

            self.TTL_mode = self.TTL_type.Normal
            return

        elif self.TTL_mode == self.TTL_type.Binary:
            # We are in TTL binary mode.
            # 25ms pulses indicate 0
            # 75ms pulses indicate 1
            # We use 50ms threshold to distinguish
            self.TTL_binary_bits += 1
            self.TTL_tmp_ID *= 2
            if BINARY_BIT_PULSE_THRESHOLD < on_time:
                # Pulse width between 0.5-0.1s indicates binary ONE
                self.TTL_checksum = 1 - self.TTL_checksum
                self.TTL_tmp_ID += 1
                if on_time > 0.1:
                    printt('Warning: Binary pulse width is longer than 100ms.')
                    # Pulse width over 0.1s is ERROR, and aborts binary mode?

            return
        elif self.TTL_mode == self.TTL_type.Debug:
            # Debug mode
            # Should receive continuous pulses of duration 75ms, with 25ms gap
            # Long pulse of >1s will cancel debug mode
            if on_time > 1:
                # Cancel debug mode
                self.TTL_mode = self.TTL_type.Normal
                printt(f'Exiting DEBUG TTL mode with pulse length {on_time}')
            elif True:  # on_time > .025:
                self.TTL_debug_count += 1
                if on_time < 0.065 or on_time > 0.085:
                    printt(f"{self.TTL_debug_count} Debug TTL on time is {on_time} (should be 0.075)")

    def delayed_start(self):

        # This will wait a second to make sure no additional GPIOs occurred, then
        # will start recording video

        # This timer is used to make sure no extra pulses come in between second and third pulse
        # Any gap >0.1s will cancel consecutive TTL count. However, we have to wait 50ms plus 100ms
        # to make sure we don't have a third pulse, i.e. have to wait 150ms. We extend this to 500ms just
        # in case.
        wait_interval_sec = 0.5
        
        # Calculate number of frames to show dark red "pending" dot
        self.pending_start_timer = int(FRAME_RATE_PER_SECOND * wait_interval_sec + 1)

        time.sleep(wait_interval_sec)

        if self.num_consec_TTLs > NUM_TTL_PULSES_TO_START_SESSION:
            # If a third pulse has arrived, then don't start.
            # However, if count has reset to 0, that is OK, since it would mean that
            # additional pulse arrived too late to count as part of burst (>0.1s gap)
            return

        if not self.start_record():
            # Start recording failed, so don't record TTLs
            print(f"Unable to start recording camera {self.box_id} in response to GPIO input")
            return

        if not self.IsRecording:
            # Not recording video, so don't save TTL timestamps
            print("Hmmm, something seems wrong, GPIO recording didn't start after all. Please contact developer.")

    def handle_GPIO(self):

        # Detected normal GPIO pulse (i.e. not part of binary mode transmission of animal ID)
        # This will actually be the falling edge of pulse.

        # Use rising edge time, since we don't get here until falling edge.
        # NOte that time.time() returns number of seconds since 1970, as a floating point number.
        gpio_time = self.most_recent_gpio_rising_edge_time

        # This is used to show blue dot on next frame. (Can increase this value to show on several frames)
        self.frames_to_mark_GPIO = 1

        # Because this function is called from the GPIO callback thread, we need to
        # acquire lock to make sure main thread isn't also accessing the same variables.
        # For example, if the main thread is in the midst of starting a recording, we need to
        # wait for that to finish, or else we might start the recording twice (with very
        # unpredictable results).
        with self.lock:

            if not self.IsRecording:

                if self.num_consec_TTLs == NUM_TTL_PULSES_TO_START_SESSION:
                    # We have detected a double pulse. Start thread that makes sure this
                    # isn't just the beginning of a triple pulse, and if confirmed, will start session

                    t = threading.Thread(target=self.delayed_start)

                    t.start()

                # Not recording, and only detected a single TTL pulse. Just ignore.
                return

            else:
                # Calculate TTL timestamp relative to session start
                gpio_time_relative = gpio_time - self.start_time

                self.TTL_num += 1
                if self.fid_TTL is not None:
                    try:
                        self.fid_TTL.write(f"{self.TTL_num}\t{gpio_time_relative}\n")
                    except:
                        print(f"Unable to write TTL timestamp file for camera {self.box_id}")
                else:
                    # We shouldn't ever get here. If so, something usually has gone wrong with file system,
                    # e.g. USB drive has come unplugged.
                    if not DEBUG:
                        # In debug mode, we might be performing stress test, so skip warning
                        print(f"Missing TTL timestamp file for camera {self.box_id}")

        # By now lock has been released, and we are guaranteed to be recording.

        if self.num_consec_TTLs >= NUM_TTL_PULSES_TO_STOP_SESSION:
            # Triple pulses are pulses with about 0.5 seconds between rise times. They indicate
            # start and stop of session.
            self.stop_record()

    #verifies that there is an appropriate directory to save the recording in. if there is not, create it and save that as location
    def verify_directory(self):
        # get custom version of datetime for folder search/create
        now = datetime.datetime.now()
        year = '{:04d}'.format(now.year)
        month = '{:02d}'.format(now.month)
        day = '{:02d}'.format(now.day)
        date = '{}-{}-{}'.format(year, month, day)

        target_path = os.path.join(DATA_FOLDER, date)
        try:
            if not os.path.isdir(target_path):
                os.mkdir(target_path)
                print("Folder was not found, but created at: ", target_path)
            return target_path
        except Exception as ex:
            print(f"Error while attempting to create folder {target_path}")
            print("    Error type is: ", ex.__class__.__name__)

    def get_filename_prefix(self, animal_ID=None):
        path = self.verify_directory()

        if animal_ID is None or animal_ID == "":
            if self.TTL_animal_ID > 0:
                animal_ID = str(self.TTL_animal_ID)
            else:
<<<<<<< HEAD
                animal_ID = f"Cam{self.order}"

        filename = get_date_string() + "_" + animal_ID
        return os.path.join(path, filename)
=======
                animal_ID = f"Cam{self.box_id}"
        return get_date_string() + "_" + animal_ID
>>>>>>> 02fcca60

    def save_video(self, saving_file_name, fps):

        process = (
            ffmpeg
            .input('pipe:', format='rawvideo', pix_fmt='rgb24', s='{}x{}'.format(WIDTH, HEIGHT))
            .output(saving_file_name, pix_fmt='yuv420p', vcodec='libx264', r=fps, crf=28)  # Lower CRF values give better quality. Valid range is 1-51
            .overwrite_output()
            .run_async(pipe_stdin=True)
        )

        return process

    def start_record(self, animal_ID=None, stress_test_mode=False):

        if self.cam is None or not self.cam.isOpened():
            print(f"Camera {self.box_id} is not available for recording.")
            return False

        # Because this function might be called from the GPIO callback thread, we need to
        # acquire lock to make sure it isn't also being called from the main thread.
        with self.lock:
            if not self.IsRecording:
                self.frame_num = 0
                self.TTL_num = 0

<<<<<<< HEAD
                prefix = self.get_filename_prefix(animal_ID)
=======
                if stress_test_mode:
                    prefix = DATA_FOLDER + f"stress_test_cam{self.box_id}"
                else:
                    prefix = DATA_FOLDER + self.get_filename_prefix(animal_ID)
                    
>>>>>>> 02fcca60
                self.filename_video = prefix + "_Video.avi"
                self.filename_timestamp = prefix + "_Frames.txt"
                self.filename_timestamp_TTL = prefix + "_TTLs.txt"

                try:
                    # Create video file
                    if USE_FFMPEG:
                        self.process = self.save_video(self.filename_video, FRAME_RATE_PER_SECOND)
                    else:
                        # PyCharm intellisense gives warning on next line, but it is fine.
                        self.Writer = cv2.VideoWriter(self.filename_video,
                                                      self.codec,
                                                      FRAME_RATE_PER_SECOND,
                                                      self.resolution,
                                                      RECORD_COLOR == 1)
                except:
                    print(f"Warning: unable to create video file: '{self.filename_video}'")
                    return False

                if not USE_FFMPEG:
                    if not self.Writer.isOpened():
                        # If codec is missing, we might get here. Usually OpenCV will have reported the error already.
                        print(f"Warning: unable to create video file: '{self.filename_video}'")
                        return False

                try:
                    # Create text file for frame timestamps
                    self.fid = open(self.filename_timestamp, 'w')
                    self.fid.write('Frame_number\tTime_in_seconds\n')
                except:
                    print("Warning: unable to create text file for frame timestamps")

                    # Close the previously-created writer objects
                    self.Writer.release()
                    return False

                try:
                    # Create text file for TTL timestamps
                    self.fid_TTL = open(self.filename_timestamp_TTL, 'w')
                    self.fid_TTL.write('TTL_event_number\tTime_in_seconds\n')
                except:
                    print("Warning: unable to create text file for TTL timestamps")

                    # Close the previously-created writer objects
                    self.fid.close()
                    self.Writer.release()
                    return False

                self.IsRecording = True
                self.start_time = time.time()

                printt(f"Started recording camera {self.box_id} to file '{self.filename_video}'")

                # This allows us to change button state
                self.need_update_button_state_flag = True

                return True

    def stop_record(self):

        # Close and release all file writers
        # Do it on a separate thread to avoid dropping frames
        self.helper_thread = threading.Thread(target=self.stop_record_thread)
        self.helper_thread.start()

    def stop_record_thread(self):

        # Close and release all file writers
        with self.lock:

            # Acquire lock to avoid starting a new recording
            # in the middle of stopping the old one.

            self.TTL_animal_ID = 0

            if self.IsRecording:
                self.IsRecording = False
                printt(f"Stopping recording camera {self.box_id} after " + self.get_elapsed_time_string())

                # Close Video file
                if USE_FFMPEG:
                    self.process.stdin.close()
                    self.process.wait()

            self.need_update_button_state_flag = True

            if self.Writer is not None:
                try:
                    self.Writer.release()
                except:
                    pass
                self.Writer = None

            if self.fid is not None:
                try:
                    # Close text timestamp file
                    self.fid.close()
                except:
                    pass
                self.fid = None
            if self.fid_TTL is not None:
                try:
                    # Close text timestamp file
                    self.fid_TTL.close()
                except:
                    pass
                self.fid_TTL = None
                
            self.helper_thread = None

    def read_one_frame(self):
        try:
            # Read frame if camera is available and open
            self.status, self.frame = self.cam.read()
            return self.cam.isOpened() and self.status
        except:
            return False

    # Reads a single frame from CamObj class and writes it to file
    def read(self):
        
        with self.lock:

            if self.cam is not None and self.cam.isOpened():

                if not self.read_one_frame():

                    # Read failed. Remove this camera so we won't attempt to read it later.
                    # Should we set a flag to try to periodically reconnect?

                    if self.IsRecording:
                        self.stop_record()  # Close file writers

                    self.frame = make_blank_frame(f"{self.box_id} Camera lost connection")
                    # Warn user that something is wrong.
                    printt(f"Unable to read video from camera with ID {self.box_id}. Will remove camera from available list, and stop any ongoing recordings.")

                    # Remove camera resources
                    self.cam.release()
                    self.cam = None
                    self.status = 0
                    return 0, self.frame

                if self.frames_to_mark_GPIO > 0:
                    # Add blue dot to indicate that GPIO was recently detected
                    self.frames_to_mark_GPIO -= 1
                    cv2.circle(self.frame,
                               (int(20 * FONT_SCALE), int(70 * FONT_SCALE)),  # x-y position
                               int(8 * FONT_SCALE),  # Radius
                               (255, 0, 0),     # Blue dot (color is in BGR order)
                               -1)   # -1 thickness fills circle

                if self.pending_start_timer > 0:
                    # Add dark red dot to indicate that a start might be pending
                    self.pending_start_timer -= 1
                    cv2.circle(self.frame,
                               (int(20 * FONT_SCALE), int(50 * FONT_SCALE)),  # x-y position
                               int(8 * FONT_SCALE),  # Radius
                               (0, 0, 96),     # Dark red dot (color is in BGR order)
                               -1)   # -1 thickness fills circle

                if self.TTL_mode == self.TTL_type.Debug:
                    # Green dot indicates we are in TTL DEBUG mode
                    cv2.circle(self.frame,
                               (int(20 * FONT_SCALE), int(110 * FONT_SCALE)),  # x-y position
                               int(8 * FONT_SCALE),  # Radius
                               (0, 255, 0),     # color is in BGR order
                               -1)   # -1 thickness fills circle

                if self.TTL_animal_ID > 0:
                    # Add animal ID to video
                    cv2.putText(self.frame, str(self.TTL_animal_ID),
                                (int(10 * FONT_SCALE), int(90 * FONT_SCALE)),
                                cv2.FONT_HERSHEY_SIMPLEX, FONT_SCALE, (255, 128, 128),
                                round(FONT_SCALE + 0.5))  # Line thickness
                elif self.TTL_animal_ID < 0:
                    # Animal ID checksum failed
                    cv2.putText(self.frame, "Unknown",
                                (int(10 * FONT_SCALE), int(90 * FONT_SCALE)),
                                cv2.FONT_HERSHEY_SIMPLEX, FONT_SCALE, (255, 255, 255),
                                round(FONT_SCALE + 0.5))  # Line thickness

                if not RECORD_COLOR and self.frame is not None:
                    self.frame = cv2.cvtColor(self.frame, cv2.COLOR_BGR2GRAY)

                if self.frame is not None and self.IsRecording:
                    if self.fid is not None and self.start_time > 0:
                        # Write timestamp to text file. Do this before writing AVI so that
                        # timestamp will not be delayed by latency required to compress video. This
                        # ensures most accurate possible timestamp.
                        try:
                            time_elapsed = time.time() - self.start_time
                            self.fid.write(f"{self.frame_num}\t{time_elapsed}\n")
                        except:
                            print(f"Unable to write text file for camera f{self.box_id}. Will stop recording")
                            self.stop_record()
                            return 0, None

                    self.frame_num += 1

                    if self.IsRecording:
                        try:
                            # Write frame to AVI video file if possible
                            if USE_FFMPEG:
                                if RECORD_COLOR:
                                    self.process.stdin.write(
                                        cv2.cvtColor(self.frame, cv2.COLOR_BGR2RGB)
                                        .astype(np.uint8)
                                        .tobytes()
                                    )
                                else:
                                    self.process.stdin.write(self.frame.astype(np.uint8).tobytes())
                            else:
                                if self.Writer is not None:
                                    self.Writer.write(self.frame)
                        except:
                            print(f"Unable to write video file for camera {self.box_id}. Will stop recording")
                            self.stop_record()

                return self.status, self.frame
            else:
                # Camera is not available.
                return 0, None

    def get_elapsed_recording_time(self, include_cam_num=False):

        if self.Writer is not None:
            file_stats = os.stat(self.filename_video)
            file_size = file_stats.st_size
        else:
            file_size = 0

        if include_cam_num:
            str1 = f"Camera {self.box_id} elapsed: {self.get_elapsed_time_string()}, {file_size / (1024 * 1024)}MB"
        else:
            str1 = f"Elapsed: {self.get_elapsed_time_string()}, {file_size / (1024 * 1024)}MB"
        return str1

    def get_elapsed_time_string(self):

        elapsed_sec = time.time() - self.start_time
        
        if elapsed_sec < 120:
            str1 = f"{elapsed_sec:.1f} seconds"
        else:
            elapsed_min = elapsed_sec / 60
            str1 = f"{elapsed_min:.2f} minutes"

        str1 += f", {self.frame_num} frames"

        if elapsed_sec > 5:
            fps = self.frame_num / elapsed_sec
            return str1 + f", {fps:.2f} fps"
        else:
            return str1

    def take_snapshot(self):
        if self.cam is None or self.frame is None:
            return
        if self.cam.isOpened():
            fname = self.get_filename_prefix() + "_snapshot.jpg"
            cv2.imwrite(fname, self.frame)

    def close(self):

        # Only call this when exiting program. Will stop all recordings, and release camera resources

        self.stop_record()  # This will run in a separate thread, and will close all files.
        
        if self.cam is not None:
            try:
                # Release camera resources
                self.cam.release()
            except:
                pass
            self.cam = None

        self.status = -1
        self.frame = None
        
        # Now wait for helper thread to finish
        with self.lock:
            # Acquiring lock will block while helper thread is running.
            # So by the time we acquire it, the helper thread will have
            # already ended, and the following is probably superfluous.
            if self.helper_thread is not None:
                # Wait for helper thread to stop
                self.helper_thread.join()
        
if __name__ == '__main__':
    print("CamObj.py is a helper file, intended to be imported from WEBCAM_RECORD.py, not run by itself")<|MERGE_RESOLUTION|>--- conflicted
+++ resolved
@@ -506,15 +506,10 @@
             if self.TTL_animal_ID > 0:
                 animal_ID = str(self.TTL_animal_ID)
             else:
-<<<<<<< HEAD
-                animal_ID = f"Cam{self.order}"
+                animal_ID = f"Cam{self.box_id}"
 
         filename = get_date_string() + "_" + animal_ID
         return os.path.join(path, filename)
-=======
-                animal_ID = f"Cam{self.box_id}"
-        return get_date_string() + "_" + animal_ID
->>>>>>> 02fcca60
 
     def save_video(self, saving_file_name, fps):
 
@@ -541,15 +536,11 @@
                 self.frame_num = 0
                 self.TTL_num = 0
 
-<<<<<<< HEAD
-                prefix = self.get_filename_prefix(animal_ID)
-=======
                 if stress_test_mode:
-                    prefix = DATA_FOLDER + f"stress_test_cam{self.box_id}"
+                    prefix = f"stress_test_cam{self.box_id}"
                 else:
-                    prefix = DATA_FOLDER + self.get_filename_prefix(animal_ID)
+                    prefix = self.get_filename_prefix(animal_ID)
                     
->>>>>>> 02fcca60
                 self.filename_video = prefix + "_Video.avi"
                 self.filename_timestamp = prefix + "_Frames.txt"
                 self.filename_timestamp_TTL = prefix + "_TTLs.txt"
